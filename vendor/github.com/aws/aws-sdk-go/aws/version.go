// Package aws provides core functionality for making requests to AWS services.
package aws

// SDKName is the name of this AWS SDK
const SDKName = "aws-sdk-go"

// SDKVersion is the version of this SDK
<<<<<<< HEAD
const SDKVersion = "1.13.16"
=======
const SDKVersion = "1.13.13"
>>>>>>> 926f0adb
<|MERGE_RESOLUTION|>--- conflicted
+++ resolved
@@ -5,8 +5,4 @@
 const SDKName = "aws-sdk-go"
 
 // SDKVersion is the version of this SDK
-<<<<<<< HEAD
-const SDKVersion = "1.13.16"
-=======
-const SDKVersion = "1.13.13"
->>>>>>> 926f0adb
+const SDKVersion = "1.13.18"