--- conflicted
+++ resolved
@@ -40,17 +40,12 @@
 		if config.Container == "" {
 			return nil, fmt.Errorf("storage container name not specified")
 		}
-<<<<<<< HEAD
-		return NewS3SnapStore(container, prefix)
+		return NewS3SnapStore(config.Container, config.Prefix)
 	case SnapstoreProviderGCS:
-		container := os.Getenv(envStorageContainer)
-		if container == "" {
+		if config.Container == "" {
 			return nil, fmt.Errorf("storage container name not specified")
 		}
-		return NewGCSSnapStore(container, prefix)
-=======
-		return NewS3SnapStore(config.Container, config.Prefix)
->>>>>>> 46f3c736
+		return NewGCSSnapStore(config.Container, config.Prefix)
 	default:
 		return nil, fmt.Errorf("unsupported storage provider : %s", config.Provider)
 
